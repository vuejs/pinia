/**
 * @module @pinia/nuxt
 */
import { isVue2 } from 'vue-demi'
import type { Pinia } from 'pinia'
import type { Context, Module } from '@nuxt/types'

export interface PiniaNuxtOptions {
  /**
   * Pinia disables Vuex by default, set this option to `false` to avoid it and
   * use Pinia alongside Vuex.
   *
   * @default `true`
   */
  disableVuex?: boolean
}

const DEFAULTS = {
  disableVuex: true,
}

export default <Module>function (_options) {
  const nuxt = this.nuxt
  const options = {
    ...DEFAULTS,
    ...(_options || {}),
    ...(nuxt.options.pinia || {}),
  }

<<<<<<< HEAD
    addPlugin({ src: require.resolve('./plugin.mjs') })
=======
  // Disable default Vuex store (options.features only exists in Nuxt v2.10+)
  if (nuxt.options.features && options.disableVuex) {
    nuxt.options.features.store = false
  }

  // make sure we use the mjs for pinia so node doesn't complain about using a module js with an extension that is js
  // but doesn't have the type: module in its packages.json file
  nuxt.options.alias.pinia = 'pinia/dist/pinia.mjs'
>>>>>>> bfd53c81

  this.addPlugin({ src: require.resolve('./plugin.mjs') })

  // transpile pinia for nuxt 2 and nuxt bridge
  if (isVue2 && !nuxt.options.build.transpile.includes('pinia')) {
    nuxt.options.build.transpile.push('pinia')
  }
}

declare module '@nuxt/types' {
  export interface Context {
    /**
     * Pinia instance attached to the app.
     *
     * @deprecated: use context.$pinia instead
     */
    pinia: Pinia

    /**
     * Pinia instance attached to the app.
     */
    $pinia: Pinia
  }
}

declare module 'pinia' {
  export interface PiniaCustomProperties {
    /**
     * Nuxt context.
     */
    $nuxt: Context
  }
}<|MERGE_RESOLUTION|>--- conflicted
+++ resolved
@@ -27,19 +27,18 @@
     ...(nuxt.options.pinia || {}),
   }
 
-<<<<<<< HEAD
-    addPlugin({ src: require.resolve('./plugin.mjs') })
-=======
   // Disable default Vuex store (options.features only exists in Nuxt v2.10+)
   if (nuxt.options.features && options.disableVuex) {
     nuxt.options.features.store = false
   }
 
-  // make sure we use the mjs for pinia so node doesn't complain about using a module js with an extension that is js
-  // but doesn't have the type: module in its packages.json file
-  nuxt.options.alias.pinia = 'pinia/dist/pinia.mjs'
->>>>>>> bfd53c81
-
+  if (!isVue2) {
+    // make sure we use the mjs for pinia so node doesn't complain about using a module js with an extension that is js
+    // but doesn't have the type: module in its packages.json file
+    // This is not necessary for nuxt/bridge as we transpile pinia in that case (see below) 
+    nuxt.options.alias.pinia = 'pinia/dist/pinia.mjs'
+  }
+    
   this.addPlugin({ src: require.resolve('./plugin.mjs') })
 
   // transpile pinia for nuxt 2 and nuxt bridge
