--- conflicted
+++ resolved
@@ -11,10 +11,6 @@
     "@chenfengyuan/vue-countdown": "^2.1.0",
     "@vueuse/core": "^9.11.1",
     "pinia": "workspace:^2.0.18",
-<<<<<<< HEAD
-    "vitepress": "1.0.0-alpha.38"
-=======
     "vitepress": "1.0.0-alpha.40"
->>>>>>> 89c891cf
   }
 }