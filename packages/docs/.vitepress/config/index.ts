import { defineConfig } from 'vitepress'
import { enConfig } from './en'
import { sharedConfig } from './shared'
import { zhConfig } from './zh'
import { ukConfig } from './uk'

export default defineConfig({
  ...sharedConfig,

  locales: {
    root: { label: 'English', lang: 'en-US', link: '/', ...enConfig },
    zh: { label: '简体中文', lang: 'zh-CN', link: '/zh/', ...zhConfig },
<<<<<<< HEAD
    uk: { label: 'Українська', lang: 'uk-UA', link: '/uk/', ...ukConfig },
=======
    es: {
      label: 'Español',
      lang: 'es-ES',
      link: 'https://es-pinia.vercel.app/',
    },
    ko: {
      label: '한국어',
      lang: 'ko-KR',
      link: 'https://pinia.vuejs.kr/',
    },
    pt: {
    	label: 'Português',
    	lang: 'pt-PT',
    	link: 'https://pinia-docs-pt.netlify.app/',
    },
>>>>>>> 08d3a804
  },
})<|MERGE_RESOLUTION|>--- conflicted
+++ resolved
@@ -10,9 +10,6 @@
   locales: {
     root: { label: 'English', lang: 'en-US', link: '/', ...enConfig },
     zh: { label: '简体中文', lang: 'zh-CN', link: '/zh/', ...zhConfig },
-<<<<<<< HEAD
-    uk: { label: 'Українська', lang: 'uk-UA', link: '/uk/', ...ukConfig },
-=======
     es: {
       label: 'Español',
       lang: 'es-ES',
@@ -28,6 +25,11 @@
     	lang: 'pt-PT',
     	link: 'https://pinia-docs-pt.netlify.app/',
     },
->>>>>>> 08d3a804
+    uk: {
+      label: 'Українська',
+      lang: 'uk-UA',
+      link: '/uk/',
+      ...ukConfig
+    },
   },
 })