--- conflicted
+++ resolved
@@ -32,9 +32,6 @@
       rightDelimiter: '}%',
     },
   },
-  title: 'Pinia',
-  lang: 'en-US',
-  description: 'The Vue Store that you will enjoy using',
   locales: {
     '/': {
       title: 'Pinia',
@@ -194,78 +191,98 @@
           },
         ],
 
-        sidebar: [
-          {
-            text: 'Introduction',
-            children: [
-              {
-                text: 'What is Pinia?',
-                link: '/introduction.html',
-              },
-              {
-                text: 'Getting Started',
-                link: '/getting-started.html',
-              },
-            ],
-          },
-          {
-            text: 'Core Concepts',
-            children: [
-              { text: 'Defining a Store', link: '/core-concepts/' },
-              { text: 'State', link: '/core-concepts/state.html' },
-              { text: 'Getters', link: '/core-concepts/getters.html' },
-              { text: 'Actions', link: '/core-concepts/actions.html' },
-              { text: 'Plugins', link: '/core-concepts/plugins.html' },
-              {
-                text: 'Stores outside of components',
-                link: '/core-concepts/outside-component-usage.html',
-              },
-            ],
-          },
-          {
-            text: 'Server-Side Rendering (SSR)',
-            children: [
-              {
-                text: 'Vue and Vite',
-                link: '/ssr/',
-              },
-              {
-                text: 'Nuxt.js',
-                link: '/ssr/nuxt.html',
-              },
-            ],
-          },
-          {
-            text: 'Cookbook',
-            link: '/cookbook/',
-            children: [
-              {
-                text: 'Migration from Vuex ≤4',
-                link: '/cookbook/migration-vuex.html',
-              },
-              {
-                text: 'Hot Module Replacement',
-                link: '/cookbook/hot-module-replacement.html',
-              },
-              {
-                text: 'Testing',
-                link: '/cookbook/testing.html',
-              },
-              {
-                text: 'Usage without setup()',
-                link: '/cookbook/options-api.html',
-              },
-              {
-                text: 'Composing Stores',
-                link: '/cookbook/composing-stores.html',
-              },
-              {
-                text: 'Migration from v0/v1 to v2',
-                link: '/cookbook/migration-v1-v2.html',
-              },
-            ],
-          },
-        ],
+        sidebar: {
+          '/api/': [
+            {
+              text: 'packages',
+              children: [
+                { text: 'pinia', link: '/api/modules/pinia.html' },
+                { text: '@pinia/nuxt', link: '/api/modules/pinia_nuxt.html' },
+                {
+                  text: '@pinia/testing',
+                  link: '/api/modules/pinia_testing.html',
+                },
+              ],
+            },
+          ],
+          // catch-all fallback
+          '/': [
+            {
+              text: 'Introduction',
+              children: [
+                {
+                  text: 'What is Pinia?',
+                  link: '/introduction.html',
+                },
+                {
+                  text: 'Getting Started',
+                  link: '/getting-started.html',
+                },
+              ],
+            },
+            {
+              text: 'Core Concepts',
+              children: [
+                { text: 'Defining a Store', link: '/core-concepts/' },
+                { text: 'State', link: '/core-concepts/state.html' },
+                { text: 'Getters', link: '/core-concepts/getters.html' },
+                { text: 'Actions', link: '/core-concepts/actions.html' },
+                { text: 'Plugins', link: '/core-concepts/plugins.html' },
+                {
+                  text: 'Stores outside of components',
+                  link: '/core-concepts/outside-component-usage.html',
+                },
+              ],
+            },
+            {
+              text: 'Server-Side Rendering (SSR)',
+              children: [
+                {
+                  text: 'Vue and Vite',
+                  link: '/ssr/',
+                },
+                {
+                  text: 'Nuxt.js',
+                  link: '/ssr/nuxt.html',
+                },
+              ],
+            },
+            {
+              text: 'Cookbook',
+              link: '/cookbook/',
+              children: [
+                {
+                  text: 'Migration from Vuex ≤4',
+                  link: '/cookbook/migration-vuex.html',
+                },
+                {
+                  text: 'Hot Module Replacement',
+                  link: '/cookbook/hot-module-replacement.html',
+                },
+                {
+                  text: 'Testing',
+                  link: '/cookbook/testing.html',
+                },
+                {
+                  text: 'Usage without setup()',
+                  link: '/cookbook/options-api.html',
+                },
+                {
+                  text: 'Composing Stores',
+                  link: '/cookbook/composing-stores.html',
+                },
+                {
+                  text: 'Migration from v0/v1 to v2',
+                  link: '/cookbook/migration-v1-v2.html',
+                },
+                {
+                  text: 'Dealing with composables',
+                  link: '/cookbook/composables.html',
+                },
+              ],
+            },
+          ],
+        },
       },
       '/zh/': {
         label: '简体中文',
@@ -301,174 +318,98 @@
           },
         ],
 
-<<<<<<< HEAD
-        sidebar: [
-          {
-            text: '介绍',
-            children: [
-              {
-                text: 'Pinia 是什么？',
-                link: '/zh/introduction.html',
-              },
-              {
-                text: '开始',
-                link: '/zh/getting-started.html',
-              },
-            ],
-          },
-          {
-            text: '核心概念',
-            children: [
-              { text: '定义一个 Store', link: '/zh/core-concepts/' },
-              { text: 'State', link: '/zh/core-concepts/state.html' },
-              { text: 'Getters', link: '/zh/core-concepts/getters.html' },
-              { text: 'Actions', link: '/zh/core-concepts/actions.html' },
-              { text: '插件', link: '/zh/core-concepts/plugins.html' },
-              {
-                text: '组件外的 Stores',
-                link: '/zh/core-concepts/outside-component-usage.html',
-              },
-            ],
-          },
-          {
-            text: '服务端渲染 (SSR)',
-            children: [
-              {
-                text: 'Vue 与 Vite',
-                link: '/zh/ssr/',
-              },
-              {
-                text: 'Nuxt.js',
-                link: '/zh/ssr/nuxt.html',
-              },
-            ],
-          },
-          {
-            text: '手册',
-            link: '/zh/cookbook/',
-            children: [
-              {
-                text: '从 Vuex ≤4 迁移',
-                link: '/zh/cookbook/migration-vuex.html',
-              },
-              {
-                text: '热更新',
-                link: '/zh/cookbook/hot-module-replacement.html',
-              },
-              {
-                text: '测试',
-                link: '/zh/cookbook/testing.html',
-              },
-              {
-                text: '不使用 setup() 的用法',
-                link: '/zh/cookbook/options-api.html',
-              },
-              {
-                text: '组合式 Stores',
-                link: '/zh/cookbook/composing-stores.html',
-              },
-              {
-                text: '从 v0/v1 迁移至 v2',
-                link: '/zh/cookbook/migration-v1-v2.html',
-              },
-            ],
-          },
-        ],
-      },
-=======
-    sidebar: {
-      '/api/': [
-        {
-          text: 'packages',
-          children: [
-            { text: 'pinia', link: '/api/modules/pinia.html' },
-            { text: '@pinia/nuxt', link: '/api/modules/pinia_nuxt.html' },
-            { text: '@pinia/testing', link: '/api/modules/pinia_testing.html' },
+        sidebar: {
+          '/zh/api/': [
+            {
+              text: 'packages',
+              children: [
+                { text: 'pinia', link: '/api/modules/pinia.html' },
+                { text: '@pinia/nuxt', link: '/api/modules/pinia_nuxt.html' },
+                {
+                  text: '@pinia/testing',
+                  link: '/api/modules/pinia_testing.html',
+                },
+              ],
+            },
+          ],
+          '/zh/': [
+            {
+              text: '介绍',
+              children: [
+                {
+                  text: 'Pinia 是什么？',
+                  link: '/zh/introduction.html',
+                },
+                {
+                  text: '开始',
+                  link: '/zh/getting-started.html',
+                },
+              ],
+            },
+            {
+              text: '核心概念',
+              children: [
+                { text: '定义一个 Store', link: '/zh/core-concepts/' },
+                { text: 'State', link: '/zh/core-concepts/state.html' },
+                { text: 'Getters', link: '/zh/core-concepts/getters.html' },
+                { text: 'Actions', link: '/zh/core-concepts/actions.html' },
+                { text: '插件', link: '/zh/core-concepts/plugins.html' },
+                {
+                  text: '组件外的 Stores',
+                  link: '/zh/core-concepts/outside-component-usage.html',
+                },
+              ],
+            },
+            {
+              text: '服务端渲染 (SSR)',
+              children: [
+                {
+                  text: 'Vue 与 Vite',
+                  link: '/zh/ssr/',
+                },
+                {
+                  text: 'Nuxt.js',
+                  link: '/zh/ssr/nuxt.html',
+                },
+              ],
+            },
+            {
+              text: '手册',
+              link: '/zh/cookbook/',
+              children: [
+                {
+                  text: '从 Vuex ≤4 迁移',
+                  link: '/zh/cookbook/migration-vuex.html',
+                },
+                {
+                  text: '热更新',
+                  link: '/zh/cookbook/hot-module-replacement.html',
+                },
+                {
+                  text: '测试',
+                  link: '/zh/cookbook/testing.html',
+                },
+                {
+                  text: '不使用 setup() 的用法',
+                  link: '/zh/cookbook/options-api.html',
+                },
+                {
+                  text: '组合式 Stores',
+                  link: '/zh/cookbook/composing-stores.html',
+                },
+                {
+                  text: '从 v0/v1 迁移至 v2',
+                  link: '/zh/cookbook/migration-v1-v2.html',
+                },
+                {
+                  text: 'Dealing with composables',
+                  link: '/zh/cookbook/composables.html',
+                },
+              ],
+            },
           ],
         },
-      ],
-      // catch-all fallback
-      '/': [
-        {
-          text: 'Introduction',
-          children: [
-            {
-              text: 'What is Pinia?',
-              link: '/introduction.html',
-            },
-            {
-              text: 'Getting Started',
-              link: '/getting-started.html',
-            },
-          ],
-        },
-        {
-          text: 'Core Concepts',
-          children: [
-            { text: 'Defining a Store', link: '/core-concepts/' },
-            { text: 'State', link: '/core-concepts/state.html' },
-            { text: 'Getters', link: '/core-concepts/getters.html' },
-            { text: 'Actions', link: '/core-concepts/actions.html' },
-            { text: 'Plugins', link: '/core-concepts/plugins.html' },
-            {
-              text: 'Stores outside of components',
-              link: '/core-concepts/outside-component-usage.html',
-            },
-          ],
-        },
-        {
-          text: 'Server-Side Rendering (SSR)',
-          children: [
-            {
-              text: 'Vue and Vite',
-              link: '/ssr/',
-            },
-            {
-              text: 'Nuxt.js',
-              link: '/ssr/nuxt.html',
-            },
-            {
-              text: 'Dealing with composables',
-              link: '/cookbook/composables.html#ssr',
-            },
-          ],
-        },
-        {
-          text: 'Cookbook',
-          link: '/cookbook/',
-          children: [
-            {
-              text: 'Migration from Vuex ≤4',
-              link: '/cookbook/migration-vuex.html',
-            },
-            {
-              text: 'Hot Module Replacement',
-              link: '/cookbook/hot-module-replacement.html',
-            },
-            {
-              text: 'Testing',
-              link: '/cookbook/testing.html',
-            },
-            {
-              text: 'Usage without setup()',
-              link: '/cookbook/options-api.html',
-            },
-            {
-              text: 'Composing Stores',
-              link: '/cookbook/composing-stores.html',
-            },
-            {
-              text: 'Migration from v0/v1 to v2',
-              link: '/cookbook/migration-v1-v2.html',
-            },
-            {
-              text: 'Dealing with composables',
-              link: '/cookbook/composables.html',
-            },
-          ],
-        },
-      ],
->>>>>>> b0384735
+      },
     },
   },
 }