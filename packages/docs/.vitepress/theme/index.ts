import { h } from 'vue'
import { type Theme } from 'vitepress'
import DefaultTheme from 'vitepress/theme'
import AsideSponsors from './components/AsideSponsors.vue'
// import AsideSponsors from './components/AsideSponsors.vue'
import TranslationStatus from 'vitepress-translation-helper/ui/TranslationStatus.vue'
import './styles/vars.css'
import './styles/playground-links.css'
import VueSchoolLink from './components/VueSchoolLink.vue'
import VueMasteryLogoLink from './components/VueMasteryLogoLink.vue'
<<<<<<< HEAD
import VueMasteryBanner from './components/VueMasteryBanner.vue'
import status from '../translation-status.json'

const i18nLabels = {
  zh: '该翻译已同步到了 ${date} 的版本，其对应的 commit hash 是 <code>${hash}</code>。',
}
=======
>>>>>>> d0995672

const theme: Theme = {
  ...DefaultTheme,
  Layout() {
    return h(DefaultTheme.Layout, null, {
      // 'home-features-after': () => h(HomeSponsors),
      'aside-ads-before': () => h(AsideSponsors),
<<<<<<< HEAD
      'doc-before': () => h(TranslationStatus, { status, i18nLabels }),
      'layout-top': () => h(VueMasteryBanner),
=======
      // 'layout-top': () => h(VueMasteryBanner),
>>>>>>> d0995672
    })
  },

  enhanceApp({ app }) {
    app.component('VueSchoolLink', VueSchoolLink)
    app.component('VueMasteryLogoLink', VueMasteryLogoLink)
  },
}

export default theme<|MERGE_RESOLUTION|>--- conflicted
+++ resolved
@@ -8,15 +8,11 @@
 import './styles/playground-links.css'
 import VueSchoolLink from './components/VueSchoolLink.vue'
 import VueMasteryLogoLink from './components/VueMasteryLogoLink.vue'
-<<<<<<< HEAD
-import VueMasteryBanner from './components/VueMasteryBanner.vue'
 import status from '../translation-status.json'
 
 const i18nLabels = {
   zh: '该翻译已同步到了 ${date} 的版本，其对应的 commit hash 是 <code>${hash}</code>。',
 }
-=======
->>>>>>> d0995672
 
 const theme: Theme = {
   ...DefaultTheme,
@@ -24,12 +20,8 @@
     return h(DefaultTheme.Layout, null, {
       // 'home-features-after': () => h(HomeSponsors),
       'aside-ads-before': () => h(AsideSponsors),
-<<<<<<< HEAD
+      // 'layout-top': () => h(VueMasteryBanner),
       'doc-before': () => h(TranslationStatus, { status, i18nLabels }),
-      'layout-top': () => h(VueMasteryBanner),
-=======
-      // 'layout-top': () => h(VueMasteryBanner),
->>>>>>> d0995672
     })
   },
 
