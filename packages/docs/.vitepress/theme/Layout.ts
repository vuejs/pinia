--- conflicted
+++ resolved
@@ -20,11 +20,7 @@
         {
           'home-hero': () =>
             h('div', {}, [
-<<<<<<< HEAD
-              h(Banner),
-=======
               h(BannerTop),
->>>>>>> de68f1c7
               h(
                 'div',
                 {
@@ -43,11 +39,7 @@
                 ]
               ),
             ]),
-<<<<<<< HEAD
-          'page-top': () => h(Banner),
-=======
           'page-top': () => h(BannerTop),
->>>>>>> de68f1c7
           'sidebar-top': () =>
             h('div', { class: 'sponsors sponsors-top' }, [
               h('span', 'Platinum Sponsors'),
