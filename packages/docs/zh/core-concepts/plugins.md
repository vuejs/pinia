--- conflicted
+++ resolved
@@ -1,8 +1,4 @@
-<<<<<<< HEAD
-# 插件 {#plugins}
-=======
 # Plugins %{#plugins}%
->>>>>>> 89c891cf
 
 由于有了底层 API 的支持，Pinia store 现在完全支持扩展。以下是你可以扩展的内容：
 
@@ -56,7 +52,7 @@
 pinia.use(myPiniaPlugin)
 ```
 
-插件只会应用于**在 `pinia` 传递给应用后**创建的 store，且插件必须应用在创建 store 之前，否则它们不会生效。
+插件只会应用于**在 `pinia` 传递给应用后**创建的 store，否则它们不会生效。
 
 ## 扩展 Store %{#augmenting-a-store}%
 
