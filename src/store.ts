--- conflicted
+++ resolved
@@ -1,8 +1,4 @@
-<<<<<<< HEAD
-import { ref, watch, computed } from 'vue'
-=======
-import { ref, watch, computed, reactive, Ref } from '@vue/composition-api'
->>>>>>> 957ae31d
+import { ref, watch, computed, reactive, Ref } from 'vue'
 import {
   StateTree,
   StoreWithState,
@@ -56,21 +52,14 @@
   A extends Record<string, StoreAction>
 >(
   id: Id,
-<<<<<<< HEAD
-  buildState: () => S,
-  getters: G = {} as G
-  // methods: Record<string | symbol, StoreMethod>
-): CombinedStore<Id, S, G> {
-  const state = ref<S>(buildState())
-=======
-  buildState = () => ({} as S),
+  buildState: () => S = () => ({} as S),
   getters: G = {} as G,
   actions: A = {} as A,
   initialState?: S | undefined
 ): Store<Id, S, G, A> {
   const state: Ref<S> = ref(initialState || buildState())
+  // TODO: remove req part?
   const _r = getActiveReq()
->>>>>>> 957ae31d
 
   let isListening = true
   let subscriptions: SubscriptionCallback<S>[] = []
@@ -135,19 +124,11 @@
 
   const computedGetters: StoreWithGetters<S, G> = {} as StoreWithGetters<S, G>
   for (const getterName in getters) {
-<<<<<<< HEAD
-    const method = getters[getterName]
-    // @ts-ignore
-    computedGetters[getterName] = computed<ReturnType<typeof method>>(() =>
-      // @ts-ignore FIXME: why is this even failing on TS
-      getters[getterName](state.value)
-    )
-=======
     computedGetters[getterName] = computed(() => {
       setActiveReq(_r)
       // eslint-disable-next-line @typescript-eslint/no-use-before-define
-      return getters[getterName](state.value, computedGetters)
-    }) as StoreWithGetters<S, G>[typeof getterName]
+      return getters[getterName](state.value as S, computedGetters)
+    }) as any
   }
 
   // const reactiveGetters = reactive(computedGetters)
@@ -159,7 +140,6 @@
       // eslint-disable-next-line
       return actions[actionName].apply(store, arguments as unknown as any[])
     } as StoreWithActions<A>[typeof actionName]
->>>>>>> 957ae31d
   }
 
   const store: Store<Id, S, G, A> = {
