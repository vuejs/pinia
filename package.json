{
  "name": "@pinia/root",
  "packageManager": "pnpm@7.25.0",
  "private": true,
  "workspaces": [
    "packages/*"
  ],
  "scripts": {
    "release": "node scripts/release.mjs",
    "size": "pnpm run -r size",
    "build": "pnpm run -r build",
    "docs:build": "pnpm run docs:api && pnpm run -r docs:build --filter ./packages/docs",
    "play": "pnpm run -r play",
    "build:dts": "pnpm run -r --parallel build:dts",
    "lint": "prettier -c --parser typescript \"packages/*/{src,__tests__,e2e}/**/*.[jt]s?(x)\" \"packages/docs/**/*.[jt]s\"",
    "lint:fix": "pnpm run lint --write",
    "test": "pnpm run -r dev:prepare && pnpm run test:types && pnpm run test:vitest && pnpm run -r test && pnpm run build && pnpm run build:dts && pnpm test:dts",
    "test:vitest": "vitest run --coverage",
    "test:types": "tsc --build ./tsconfig.json",
    "test:dts": "pnpm run -r test:dts",
    "docs:api": "pnpm run -r docs:api --filter ./packages/docs"
  },
  "devDependencies": {
    "@rollup/plugin-alias": "^3.1.9",
    "@rollup/plugin-commonjs": "^22.0.2",
    "@rollup/plugin-node-resolve": "^13.3.0",
    "@rollup/plugin-replace": "^4.0.0",
    "@rollup/plugin-terser": "^0.2.1",
    "@types/lodash.kebabcase": "^4.1.7",
    "@types/node": "^16.18.11",
    "@vitest/coverage-c8": "^0.25.8",
<<<<<<< HEAD
    "@vue/compiler-sfc": "^3.2.45",
    "@vue/server-renderer": "^3.2.45",
=======
    "@vue/compiler-sfc": "^3.2.47",
    "@vue/server-renderer": "^3.2.47",
>>>>>>> 80f618e4
    "c8": "^7.12.0",
    "chalk": "^4.1.2",
    "conventional-changelog-cli": "^2.2.2",
    "enquirer": "^2.3.6",
    "execa": "^6.1.0",
    "expect": "^28.1.3",
    "globby": "^12.2.0",
    "happy-dom": "^7.8.1",
    "lint-staged": "^13.1.0",
    "lodash.kebabcase": "^4.1.1",
    "minimist": "^1.2.7",
    "p-series": "^3.0.0",
    "pascalcase": "^1.0.0",
    "prettier": "^2.8.3",
    "rimraf": "^3.0.2",
    "rollup": "^2.79.1",
    "rollup-plugin-typescript2": "^0.32.1",
    "semver": "^7.3.8",
    "typedoc": "^0.23.24",
    "typedoc-plugin-markdown": "^3.14.0",
    "typescript": "^4.9.4",
    "vitest": "^0.25.8",
<<<<<<< HEAD
    "vue": "^3.2.45",
=======
    "vue": "^3.2.47",
>>>>>>> 80f618e4
    "yorkie": "^2.0.0"
  },
  "gitHooks": {
    "pre-commit": "lint-staged",
    "commit-msg": "node scripts/verifyCommit.js"
  },
  "lint-staged": {
    "*.js": [
      "prettier --write"
    ],
    "*.ts?(x)": [
      "prettier --parser=typescript --write"
    ]
  }
}<|MERGE_RESOLUTION|>--- conflicted
+++ resolved
@@ -29,13 +29,8 @@
     "@types/lodash.kebabcase": "^4.1.7",
     "@types/node": "^16.18.11",
     "@vitest/coverage-c8": "^0.25.8",
-<<<<<<< HEAD
-    "@vue/compiler-sfc": "^3.2.45",
-    "@vue/server-renderer": "^3.2.45",
-=======
     "@vue/compiler-sfc": "^3.2.47",
     "@vue/server-renderer": "^3.2.47",
->>>>>>> 80f618e4
     "c8": "^7.12.0",
     "chalk": "^4.1.2",
     "conventional-changelog-cli": "^2.2.2",
@@ -58,11 +53,7 @@
     "typedoc-plugin-markdown": "^3.14.0",
     "typescript": "^4.9.4",
     "vitest": "^0.25.8",
-<<<<<<< HEAD
-    "vue": "^3.2.45",
-=======
     "vue": "^3.2.47",
->>>>>>> 80f618e4
     "yorkie": "^2.0.0"
   },
   "gitHooks": {
